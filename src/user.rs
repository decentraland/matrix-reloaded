--- conflicted
+++ resolved
@@ -129,13 +129,10 @@
                     events.push(SyncEvent::Invite(invited_room));
                 }
 
-<<<<<<< HEAD
                 for joined_room in &joined_rooms {
                     events.push(SyncEvent::UnreadRoom(joined_room.clone()));
                 }
 
-=======
->>>>>>> cda4778a
                 self.state = State::Sync {
                     rooms: Arc::new(RwLock::new(joined_rooms)),
                     events: Arc::new(Mutex::new(events)),
@@ -205,12 +202,8 @@
         log::debug!("user '{}' act => {}", self.localpart, "REACT");
         match event {
             SyncEvent::Invite(room_id) => self.join(&room_id).await,
-<<<<<<< HEAD
             SyncEvent::MessageReceived(room_id, _) => self.respond(room_id).await,
             SyncEvent::UnreadRoom(room_id) => self.read_messages(room_id).await,
-=======
-            SyncEvent::Message(room_id, _) => self.respond(room_id).await,
->>>>>>> cda4778a
             _ => {}
         }
     }
@@ -258,8 +251,7 @@
     async fn update_status(&self) {
         log::debug!("user '{}' act => {}", self.localpart, "UPDATE STATUS");
         self.client.update_status().await;
-<<<<<<< HEAD
-=======
+
     }
 
     fn pick_friend(&self, context: &Context) -> Option<OwnedUserId> {
@@ -270,23 +262,8 @@
                 return Some(friend_id.clone());
             }
         }
->>>>>>> cda4778a
-    }
-
-<<<<<<< HEAD
-    fn pick_friend(&self, context: &Context) -> Option<OwnedUserId> {
-        let mut rng = rand::thread_rng();
-        loop {
-            let friend_id = context.syncing_users.choose(&mut rng)?;
-            if friend_id.localpart() != self.localpart {
-                return Some(friend_id.clone());
-            }
-        }
-    }
-=======
-fn get_user_id_localpart(id_number: usize, execution_id: &str) -> String {
-    format!("user_{id_number}_{execution_id}")
->>>>>>> cda4778a
+    }
+
 }
 
 fn get_user_id_localpart(id_number: usize, execution_id: &str) -> String {
